--- conflicted
+++ resolved
@@ -27,13 +27,8 @@
 	return r, nil
 }
 
-<<<<<<< HEAD
 func NewRequestProcessor(cfg cfgx.Config, pr processor.Processor) (RequestProcessor, error) {
-	p, err := pub.NewByteEmitterSingleClient(cfg.Select("wallet-confirmation-emitter"))
-=======
-func NewRequestProcessor(cfg cfgx.Config) (RequestProcessor, error) {
 	p, err := pub.NewByteEmitterSingleClient(cfg.Select("wallet-confirmation-publisher"))
->>>>>>> 0d43ff17
 	if err != nil {
 		return nil, err
 	}
@@ -43,10 +38,7 @@
 		return nil, err
 	}
 
-<<<<<<< HEAD
 	return &request_processor{p, c, make(chan x.Void), make(chan x.Void), &sync.WaitGroup{}, &sync.Mutex{}, false, pr}, nil
-=======
-	return &request_processor{p, c, make(chan x.Void), make(chan x.Void), &sync.WaitGroup{}, &sync.Mutex{}, false}, nil
 }
 
 func newConfirmationEvents(cfg cfgx.Config) (*confirmation_events, error) {
@@ -62,5 +54,4 @@
 		done: make(chan x.Void),
 		mu:   sync.Mutex{},
 	}, nil
->>>>>>> 0d43ff17
 }