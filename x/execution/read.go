--- conflicted
+++ resolved
@@ -36,17 +36,10 @@
 	defer client.Close()
 
 	// execute
-<<<<<<< HEAD
-	res, err := client.DB.Query(q.Statement, ins...)
-	if err != nil {
-		return nil, err
-	}
-=======
 	// res, err := client.DB.Query(q.Statement, ins)
 	// if err != nil {
 	// 	return nil, err
 	// }
->>>>>>> 07d0f9ef
 
 	// var r Result
 	// err = r.Load(res)
