--- conflicted
+++ resolved
@@ -6,12 +6,6 @@
 	"kwil/x/cli/util"
 	"kwil/x/proto/apipb"
 
-<<<<<<< HEAD
-	"ksl/kslparse"
-	"ksl/sqlspec"
-
-=======
->>>>>>> 7b24b771
 	"github.com/spf13/cobra"
 	"github.com/spf13/viper"
 	"google.golang.org/grpc"
