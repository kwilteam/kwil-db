package apisvc

import (
	"context"
	"encoding/json"
	"fmt"
<<<<<<< HEAD
=======
	"kwil/x"
	"kwil/x/messaging/mx"
	"kwil/x/messaging/pub"
	request "kwil/x/tracking_service"
	"math/big"

>>>>>>> 2bc75383
	types "kwil/pkg/types/db"
	"kwil/x/crypto"
	"kwil/x/proto/apipb"
	"kwil/x/svcx/composer"
)

func (s *Service) CreateDatabase(ctx context.Context, req *apipb.CreateDatabaseRequest) (*apipb.CreateDatabaseResponse, error) {
	if req.Operation != 0 {
		return nil, ErrIncorrectOperation
	}

	if req.Crud != 0 {
		return nil, ErrIncorrectCrud
	}

	if req.Id != createDatabaseID(req.From, req.Name, req.Fee) {
		return nil, ErrInvalidID
	}

	valid, err := crypto.CheckSignature(req.From, req.Signature, []byte(req.Id))
	if err != nil {
		return nil, err
	}
	if !valid {
		return nil, ErrInvalidSignature
	}

	amt, errb := big.NewInt(0).SetString(req.Fee, 10)
	if errb {
		return nil, err
	}

	// validate that the fee is enough
	if !s.validateBalances(&req.From, &req.Operation, &req.Crud, amt) {
		return nil, ErrNotEnoughFunds
	}

	err = s.ds.Spend(req.From, amt)
	if err != nil {
		return nil, fmt.Errorf("failed to set balance for %s: %w", req.From, err)
	}

	if ctx.Err() != nil {
		return nil, ctx.Err()
	}

	request_id, err := doSubmitRequest(ctx, req, func(req *apipb.CreateDatabaseRequest) *composer.Message {
		return getCreateDbRequest(req)
	})

	_ = request_id // remove, not using compile error for now
	// need to update te response with the request id

	return &apipb.CreateDatabaseResponse{}, nil
}

func (s *Service) UpdateDatabase(ctx context.Context, req *apipb.UpdateDatabaseRequest) (*apipb.UpdateDatabaseResponse, error) {
	if req.Id != updateDatabaseID(req) {
		return nil, ErrInvalidID
	}

	valid, err := crypto.CheckSignature(req.From, req.Signature, []byte(req.Id))
	if err != nil {
		return nil, err
	}

	if !valid {
		return nil, ErrInvalidSignature
	}

	amt, errb := big.NewInt(0).SetString(req.Fee, 10)
	if errb {
		return nil, err
	}

	// validate that the fee is enough
	if !s.validateBalances(&req.From, &req.Operation, &req.Crud, amt) {
		return nil, ErrNotEnoughFunds
	}

	err = s.ds.Spend(req.From, amt)
	if err != nil {
		return nil, fmt.Errorf("failed to set balance for %s: %w", req.From, err)
	}

	request_id, err := doSubmitRequest(ctx, req, func(req *apipb.UpdateDatabaseRequest) *composer.Message {
		return getUpdateDbRequest(req)
	})

	_ = request_id // remove, not using compile error for now
	// need to update te response with the request id

	return &apipb.UpdateDatabaseResponse{}, nil
}

func (s *Service) ListDatabases(_ context.Context, _ *apipb.ListDatabasesRequest) (*apipb.ListDatabasesResponse, error) {
	return &apipb.ListDatabasesResponse{}, nil
}

func (s *Service) GetDatabase(_ context.Context, _ *apipb.GetDatabaseRequest) (*apipb.GetDatabaseResponse, error) {
	return &apipb.GetDatabaseResponse{}, nil
}

func (s *Service) DeleteDatabase(_ context.Context, _ *apipb.DeleteDatabaseRequest) (*apipb.DeleteDatabaseResponse, error) {
	return &apipb.DeleteDatabaseResponse{}, nil
}

func (s *Service) PostQuery(_ context.Context, _ *apipb.PostQueryRequest) (*apipb.PostQueryResponse, error) {
	return &apipb.PostQueryResponse{
		Id:  "123",
		Msg: "success!",
	}, nil
}

func (s *Service) GetQueries(_ context.Context, _ *apipb.GetQueriesRequest) (*apipb.GetQueriesResponse, error) {
	// TODO: Implement
	// returning some mock data right now

	q := struct {
		Queries []*types.ParameterizedQuery `json:"queries"`
	}{
		Queries: []*types.ParameterizedQuery{
			{
				Name:  "test_insert",
				Query: "Insert into...",
				Parameters: []types.Parameter{
					{
						Name: "name",
						Type: "string",
					},
					{
						Name: "age",
						Type: "int32",
					},
				},
			},
			{
				Name:  "test2",
				Query: "Select * from...",
				Parameters: []types.Parameter{
					{
						Name: "name",
						Type: "string",
					},
					{
						Name: "height",
						Type: "int32",
					},
				},
			},
		},
	}

	// marshalling then unmarshalling to get the correct type.  Is this the best way to do this?
	// convert to bytes
	b, err := json.Marshal(q)
	if err != nil {
		return nil, err
	}

	// unmarshal to proto
	var pqs apipb.GetQueriesResponse
	err = json.Unmarshal(b, &pqs)
	if err != nil {
		return nil, err
	}

	return &pqs, nil
}<|MERGE_RESOLUTION|>--- conflicted
+++ resolved
@@ -4,15 +4,8 @@
 	"context"
 	"encoding/json"
 	"fmt"
-<<<<<<< HEAD
-=======
-	"kwil/x"
-	"kwil/x/messaging/mx"
-	"kwil/x/messaging/pub"
-	request "kwil/x/tracking_service"
 	"math/big"
 
->>>>>>> 2bc75383
 	types "kwil/pkg/types/db"
 	"kwil/x/crypto"
 	"kwil/x/proto/apipb"
