package client

import (
	"context"
	"fmt"
	accountspb "kwil/api/protobuf/accounts/v0"
	"kwil/pkg/fund/accounts"
)

<<<<<<< HEAD
func (c *Client) GetAccount(ctx context.Context, address string) (accounts.Account, error) {
	res, err := c.infoClt.GetAccount(ctx, &accountspb.GetAccountRequest{
=======
func (c *Gr) GetAccount(ctx context.Context, address string) (accounts.Account, error) {
	res, err := c.infoClt.GetAccount(ctx, &pb.GetAccountRequest{
>>>>>>> 91b96b9c
		Address: address,
	})
	if err != nil {
		return accounts.Account{}, fmt.Errorf("failed to get config: %w", err)
	}

	return accounts.Account{
		Address: res.Account.Address,
		Nonce:   res.Account.Nonce,
		Balance: res.Account.Balance,
		Spent:   res.Account.Spent,
	}, nil
}<|MERGE_RESOLUTION|>--- conflicted
+++ resolved
@@ -4,16 +4,11 @@
 	"context"
 	"fmt"
 	accountspb "kwil/api/protobuf/accounts/v0"
-	"kwil/pkg/fund/accounts"
+	"kwil/pkg/accounts"
 )
 
-<<<<<<< HEAD
 func (c *Client) GetAccount(ctx context.Context, address string) (accounts.Account, error) {
-	res, err := c.infoClt.GetAccount(ctx, &accountspb.GetAccountRequest{
-=======
-func (c *Gr) GetAccount(ctx context.Context, address string) (accounts.Account, error) {
-	res, err := c.infoClt.GetAccount(ctx, &pb.GetAccountRequest{
->>>>>>> 91b96b9c
+	res, err := c.accountClt.GetAccount(ctx, &accountspb.GetAccountRequest{
 		Address: address,
 	})
 	if err != nil {
