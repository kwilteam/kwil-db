package client

import (
	"context"
	"fmt"
<<<<<<< HEAD
	commonpb "kwil/api/protobuf/common/v0"
	txpb "kwil/api/protobuf/tx/v0"
	"kwil/pkg/crypto/transactions"
	"kwil/pkg/utils/serialize"
)

func (c *Client) Broadcast(ctx context.Context, tx *transactions.Transaction) (*transactions.Response, error) {
	// convert transaction to proto
	pbTx, err := serialize.Convert[transactions.Transaction, commonpb.Tx](tx)
=======
	commonpb "kwil/api/protobuf/kwil/common/v0/gen/go"
	"kwil/api/protobuf/kwil/tx/v0/gen/go"
	txs "kwil/pkg/types/transactions"
	"kwil/pkg/utils/serialize"
)

func (c *Gr) Broadcast(ctx context.Context, tx *txs.Transaction) (*txs.Response, error) {
	// convert transaction to proto
	pbTx, err := serialize.Convert[txs.Transaction, commonpb.Tx](tx)
>>>>>>> 91b96b9c
	if err != nil {
		return nil, fmt.Errorf("failed to convert transaction: %w", err)
	}

	res, err := c.txClt.Broadcast(ctx, &txpb.BroadcastRequest{Tx: pbTx})
	if err != nil {
		return nil, fmt.Errorf("TxServiceClient failed to Broadcast transaction: %w", err)
	}

	// convert response to transaction
<<<<<<< HEAD
	txRes, err := serialize.Convert[txpb.BroadcastResponse, transactions.Response](res)
=======
	txRes, err := serialize.Convert[_go.BroadcastResponse, txs.Response](res)
>>>>>>> 91b96b9c
	if err != nil {
		return nil, fmt.Errorf("failed to convert response: %w", err)
	}

	return txRes, nil
}

<<<<<<< HEAD
func (c *Client) Ping(ctx context.Context) (string, error) {
	res, err := c.txClt.Ping(ctx, &txpb.PingRequest{})
=======
func (c *Gr) Ping(ctx context.Context) (string, error) {
	res, err := c.txClt.Ping(ctx, &_go.PingRequest{})
>>>>>>> 91b96b9c
	if err != nil {
		return "", fmt.Errorf("failed to ping: %w", err)
	}

	return res.Message, nil
}<|MERGE_RESOLUTION|>--- conflicted
+++ resolved
@@ -3,27 +3,15 @@
 import (
 	"context"
 	"fmt"
-<<<<<<< HEAD
 	commonpb "kwil/api/protobuf/common/v0"
 	txpb "kwil/api/protobuf/tx/v0"
-	"kwil/pkg/crypto/transactions"
+	"kwil/pkg/accounts"
 	"kwil/pkg/utils/serialize"
 )
 
-func (c *Client) Broadcast(ctx context.Context, tx *transactions.Transaction) (*transactions.Response, error) {
+func (c *Client) Broadcast(ctx context.Context, tx *accounts.Transaction) (*accounts.Response, error) {
 	// convert transaction to proto
-	pbTx, err := serialize.Convert[transactions.Transaction, commonpb.Tx](tx)
-=======
-	commonpb "kwil/api/protobuf/kwil/common/v0/gen/go"
-	"kwil/api/protobuf/kwil/tx/v0/gen/go"
-	txs "kwil/pkg/types/transactions"
-	"kwil/pkg/utils/serialize"
-)
-
-func (c *Gr) Broadcast(ctx context.Context, tx *txs.Transaction) (*txs.Response, error) {
-	// convert transaction to proto
-	pbTx, err := serialize.Convert[txs.Transaction, commonpb.Tx](tx)
->>>>>>> 91b96b9c
+	pbTx, err := serialize.Convert[accounts.Transaction, commonpb.Tx](tx)
 	if err != nil {
 		return nil, fmt.Errorf("failed to convert transaction: %w", err)
 	}
@@ -34,11 +22,7 @@
 	}
 
 	// convert response to transaction
-<<<<<<< HEAD
-	txRes, err := serialize.Convert[txpb.BroadcastResponse, transactions.Response](res)
-=======
-	txRes, err := serialize.Convert[_go.BroadcastResponse, txs.Response](res)
->>>>>>> 91b96b9c
+	txRes, err := serialize.Convert[txpb.BroadcastResponse, accounts.Response](res)
 	if err != nil {
 		return nil, fmt.Errorf("failed to convert response: %w", err)
 	}
@@ -46,13 +30,8 @@
 	return txRes, nil
 }
 
-<<<<<<< HEAD
 func (c *Client) Ping(ctx context.Context) (string, error) {
 	res, err := c.txClt.Ping(ctx, &txpb.PingRequest{})
-=======
-func (c *Gr) Ping(ctx context.Context) (string, error) {
-	res, err := c.txClt.Ping(ctx, &_go.PingRequest{})
->>>>>>> 91b96b9c
 	if err != nil {
 		return "", fmt.Errorf("failed to ping: %w", err)
 	}
