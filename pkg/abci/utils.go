--- conflicted
+++ resolved
@@ -135,8 +135,6 @@
 		Hash:     snapshot.Hash,
 		Metadata: metadata,
 	}, nil
-<<<<<<< HEAD
-=======
 }
 
 func abciStatus(status snapshots.Status) abciTypes.ResponseApplySnapshotChunk_Result {
@@ -150,5 +148,4 @@
 	default:
 		return abciTypes.ResponseApplySnapshotChunk_UNKNOWN
 	}
->>>>>>> 183c44f3
 }