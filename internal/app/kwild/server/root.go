package server

import (
	"context"
	"fmt"
	"net"
	"os"
	"time"

	// kwil-db
	txpb "github.com/kwilteam/kwil-db/api/protobuf/tx/v1"
	"github.com/kwilteam/kwil-db/internal/app/kwild/config"
	"github.com/kwilteam/kwil-db/internal/controller/grpc/healthsvc/v0"
	txSvc "github.com/kwilteam/kwil-db/internal/controller/grpc/txsvc/v1"
	"github.com/kwilteam/kwil-db/internal/pkg/healthcheck"
	simple_checker "github.com/kwilteam/kwil-db/internal/pkg/healthcheck/simple-checker"
	"github.com/kwilteam/kwil-db/pkg/abci"
	"github.com/kwilteam/kwil-db/pkg/balances"
	"github.com/kwilteam/kwil-db/pkg/engine"
	"github.com/kwilteam/kwil-db/pkg/grpc/gateway"
	"github.com/kwilteam/kwil-db/pkg/grpc/gateway/middleware/cors"
	grpc "github.com/kwilteam/kwil-db/pkg/grpc/server"
	"github.com/kwilteam/kwil-db/pkg/log"
	"github.com/kwilteam/kwil-db/pkg/modules/datasets"
<<<<<<< HEAD
	"github.com/kwilteam/kwil-db/pkg/modules/snapshots"
	snapshotPkg "github.com/kwilteam/kwil-db/pkg/snapshots"
=======
	"github.com/kwilteam/kwil-db/pkg/modules/validators"
>>>>>>> c19dc4b8
	"github.com/kwilteam/kwil-db/pkg/sql"
	vmgr "github.com/kwilteam/kwil-db/pkg/validators"

	// CometBFT
	cmtcfg "github.com/cometbft/cometbft/config"
	cmtflags "github.com/cometbft/cometbft/libs/cli/flags"
	cmtlog "github.com/cometbft/cometbft/libs/log"
	nm "github.com/cometbft/cometbft/node"
	"github.com/cometbft/cometbft/p2p"
	"github.com/cometbft/cometbft/privval"
	"github.com/cometbft/cometbft/proxy"
	cmtlocal "github.com/cometbft/cometbft/rpc/client/local"

	"github.com/spf13/viper"
	"google.golang.org/grpc/health/grpc_health_v1"
)

// BuildKwildServer builds the kwild server
func BuildKwildServer(ctx context.Context) (svr *Server, err error) {
	defer func() {
		if r := recover(); r != nil {
			err = fmt.Errorf("panic while building kwild: %v", r)
		}
	}()

	cfg, err := config.LoadKwildConfig()
	if err != nil {
		return nil, err
	}

	logger := log.New(cfg.Log)
	logger = *logger.Named("kwild")

	deps := &coreDependencies{
		ctx:    ctx,
		cfg:    cfg,
		log:    logger,
		opener: newSqliteOpener(cfg.SqliteFilePath),
	}

	return buildServer(deps), nil
}

type nodeWrapper struct {
	n *nm.Node
}

func (nw *nodeWrapper) Start() error {
	return nw.n.Start()
}

func (nw *nodeWrapper) Stop() error {
	if err := nw.n.Stop(); err != nil {
		return err
	}
	nw.n.Wait()
	return nil
}

var _ (startStopper) = (*nodeWrapper)(nil)

func buildServer(d *coreDependencies) *Server {
	// engine
	e := buildEngine(d)

	// account store
	accs := buildAccountRepository(d)

	// datasets module
	datasetsModule := buildDatasetsModule(d, e, accs)

<<<<<<< HEAD
	snapshotModule := buildSnapshotModule(d)

	bootstrapperModule := buildBootstrapModule(d)
	// TODO: add validator module and atomic committer
	abciApp := buildAbci(d, datasetsModule, nil, nil, snapshotModule, bootstrapperModule)
=======
	// validator updater and store
	vstore := buildValidatorManager(d)

	// validator module
	validatorModule := buildValidatorModule(d, accs, vstore)

	abciApp := buildAbci(d, datasetsModule, validatorModule, nil)
>>>>>>> c19dc4b8

	cometBftNode, err := newCometNode(abciApp, d.cfg)
	if err != nil {
		failBuild(err, "failed to create cometbft node")
	}

	cometBftClient := buildCometBftClient(cometBftNode)

	// tx service
	txsvc := buildTxSvc(d, datasetsModule, accs, &wrappedCometBFTClient{cometBftClient})

	// grpc server
	grpcServer := buildGrpcServer(d, txsvc)

	return &Server{
		grpcServer:   grpcServer,
		gateway:      buildGatewayServer(d),
		cometBftNode: &nodeWrapper{cometBftNode},
	}
}

// coreDependencies holds dependencies that are widely used
type coreDependencies struct {
	ctx    context.Context
	cfg    *config.KwildConfig
	log    log.Logger
	opener sql.Opener
}

func buildAbci(d *coreDependencies, datasetsModule abci.DatasetsModule, validatorModule abci.ValidatorModule,
	atomicCommitter abci.AtomicCommitter, snapshotter abci.SnapshotModule, bootstrapper abci.DBBootstrapModule) *abci.AbciApp {
	return abci.NewAbciApp(
		datasetsModule,
		validatorModule,
		atomicCommitter,
		snapshotter,
		bootstrapper,
		abci.WithLogger(*d.log.Named("abci")),
	)
}

func buildTxSvc(d *coreDependencies, txsvc txSvc.EngineReader, accs txSvc.AccountReader,
	cometBftClient txSvc.BlockchainBroadcaster) *txSvc.Service {
	return txSvc.NewService(txsvc, accs, cometBftClient,
		txSvc.WithLogger(*d.log.Named("tx-service")),
	)
}

func buildDatasetsModule(d *coreDependencies, eng datasets.Engine, accs datasets.AccountStore) *datasets.DatasetModule {
	feeMultiplier := 1
	if d.cfg.WithoutGasCosts {
		feeMultiplier = 0
	}

	return datasets.NewDatasetModule(eng, accs,
		datasets.WithLogger(*d.log.Named("dataset-module")),
		datasets.WithFeeMultiplier(int64(feeMultiplier)),
	)
}

func buildEngine(d *coreDependencies) *engine.Engine {
	extensions, err := connectExtensions(d.ctx, d.cfg.ExtensionEndpoints)
	if err != nil {
		failBuild(err, "failed to connect to extensions")
	}

	e, err := engine.Open(d.ctx, d.opener,
		engine.WithLogger(*d.log.Named("engine")),
		engine.WithExtensions(adaptExtensions(extensions)),
	)
	if err != nil {
		failBuild(err, "failed to open engine")
	}

	return e
}

func buildAccountRepository(d *coreDependencies) *balances.AccountStore {
	db, err := d.opener.Open("accounts_db", *d.log.Named("account-store"))
	if err != nil {
		failBuild(err, "failed to open accounts db")
	}

	b, err := balances.NewAccountStore(d.ctx, db,
		balances.WithLogger(*d.log.Named("accountStore")),
		balances.WithNonces(!d.cfg.WithoutNonces),
		balances.WithGasCosts(!d.cfg.WithoutGasCosts),
	)
	if err != nil {
		failBuild(err, "failed to build account store")
	}

	return b
}

func buildValidatorManager(d *coreDependencies) *vmgr.ValidatorMgr {
	db, err := d.opener.Open("validator_db", *d.log.Named("validator-store"))
	if err != nil {
		failBuild(err, "failed to open validator db")
	}

	v, err := vmgr.NewValidatorMgr(d.ctx, db,
		vmgr.WithLogger(*d.log.Named("validatorStore")),
	)
	if err != nil {
		failBuild(err, "failed to build validator store")
	}

	return v
}

func buildValidatorModule(d *coreDependencies, accs datasets.AccountStore,
	vals validators.ValidatorMgr) *validators.ValidatorModule {
	return validators.NewValidatorModule(vals, accs, abci.Addresser,
		validators.WithLogger(*d.log.Named("validator-module")))
}

func buildGrpcServer(d *coreDependencies, txsvc txpb.TxServiceServer) *grpc.Server {
	lis, err := net.Listen("tcp", d.cfg.GrpcListenAddress)
	if err != nil {
		failBuild(err, "failed to build grpc server")
	}

	grpcServer := grpc.New(*d.log.Named("grpc-server"), lis)
	txpb.RegisterTxServiceServer(grpcServer, txsvc)
	grpc_health_v1.RegisterHealthServer(grpcServer, buildHealthSvc(d))

	return grpcServer
}

func buildHealthSvc(d *coreDependencies) *healthsvc.Server {
	// health service
	registrar := healthcheck.NewRegistrar(*d.log.Named("healthcheck"))
	registrar.RegisterAsyncCheck(10*time.Second, 3*time.Second, healthcheck.Check{
		Name: "dummy",
		Check: func(ctx context.Context) error {
			// error make this check fail, nil will make it succeed
			return nil
		},
	})
	ck := registrar.BuildChecker(simple_checker.New(d.log))
	return healthsvc.NewServer(ck)
}

func buildGatewayServer(d *coreDependencies) *gateway.GatewayServer {
	gw, err := gateway.NewGateway(d.ctx, d.cfg.HttpListenAddress,
		gateway.WithLogger(d.log),
		gateway.WithMiddleware(cors.MCors([]string{})),
		gateway.WithGrpcService(d.cfg.GrpcListenAddress, txpb.RegisterTxServiceHandlerFromEndpoint),
	)
	if err != nil {
		failBuild(err, "failed to build gateway server")
	}

	return gw
}

func buildSnapshotModule(d *coreDependencies) *snapshots.SnapshotStore {
	if !d.cfg.SnapshotConfig.Enabled {
		return nil
	}

	return snapshots.NewSnapshotStore(d.cfg.SqliteFilePath,
		d.cfg.SnapshotConfig.SnapshotDir,
		d.cfg.SnapshotConfig.RecurringHeight,
		d.cfg.SnapshotConfig.MaxSnapshots,
		snapshots.WithLogger(*d.log.Named("snapshotStore")),
	)
}

func buildBootstrapModule(d *coreDependencies) *snapshotPkg.Bootstrapper {
	bootstrapper, err := snapshotPkg.NewBootstrapper(d.cfg.SqliteFilePath)
	if err != nil {
		failBuild(err, "Bootstrap module initialization failure")
	}
	return bootstrapper
}
func buildCometBftClient(cometBftNode *nm.Node) *cmtlocal.Local {
	return cmtlocal.New(cometBftNode)
}

// TODO: clean this up --> @jchappelow
// it seems some of this should be handled in ABCI package if we do not provide it as a package
func newCometNode(app *abci.AbciApp, cfg *config.KwildConfig) (*nm.Node, error) {
	config := cmtcfg.DefaultConfig()
	CometHomeDir := os.Getenv("COMET_BFT_HOME")
	fmt.Printf("Home Directory: %v", CometHomeDir)
	config.SetRoot(CometHomeDir)

	viper.SetConfigFile(fmt.Sprintf("%s/%s", CometHomeDir, "config/config.toml"))
	if err := viper.ReadInConfig(); err != nil {
		return nil, fmt.Errorf("reading config: %v", err)
	}
	if err := viper.Unmarshal(config); err != nil {
		return nil, fmt.Errorf("decoding config: %v", err)
	}
	if err := config.ValidateBasic(); err != nil {
		return nil, fmt.Errorf("invalid configuration data: %v", err)
	}

	pv := privval.LoadFilePV(
		config.PrivValidatorKeyFile(),
		config.PrivValidatorStateFile(),
	)
	fmt.Println("PrivateKey: ", pv.Key.PrivKey)

	fmt.Println("PrivateValidator: ", string(pv.Key.PrivKey.Bytes()))
	nodeKey, err := p2p.LoadNodeKey(config.NodeKeyFile())
	if err != nil {
		return nil, fmt.Errorf("failed to load node's key: %v", err)
	}

	logger := cmtlog.NewTMLogger(cmtlog.NewSyncWriter(os.Stdout))
	logger, err = cmtflags.ParseLogLevel(config.LogLevel, logger, cfg.Log.Level)
	if err != nil {
		return nil, fmt.Errorf("failed to parse log level: %v", err)
	}

	// TODO: Move this to Application init and maybe use some kind of kvstore to store the validators info
	fmt.Println("Pre RPC Config: ", config.RPC.ListenAddress, " ", cfg.BcRpcUrl)
	cfg.BcRpcUrl = config.RPC.ListenAddress
	fmt.Println("Post RPC Config: ", config.RPC.ListenAddress, " ", cfg.BcRpcUrl)

	node, err := nm.NewNode(
		config,
		pv,
		nodeKey,
		proxy.NewLocalClientCreator(app), // TODO: NewUnsyncedLocalClientCreator(app) is other option which doesn't take a lock on all the connections to the app
		nm.DefaultGenesisDocProviderFunc(config),
		nm.DefaultDBProvider,
		nm.DefaultMetricsProvider(config.Instrumentation),
		logger,
	)

	if err != nil {
		return nil, fmt.Errorf("creating node: %v", err)
	}

	return node, nil
}

func failBuild(err error, msg string) {
	if err != nil {
		panic(fmt.Sprintf("%s: %s", msg, err.Error()))
	}
}<|MERGE_RESOLUTION|>--- conflicted
+++ resolved
@@ -22,12 +22,9 @@
 	grpc "github.com/kwilteam/kwil-db/pkg/grpc/server"
 	"github.com/kwilteam/kwil-db/pkg/log"
 	"github.com/kwilteam/kwil-db/pkg/modules/datasets"
-<<<<<<< HEAD
 	"github.com/kwilteam/kwil-db/pkg/modules/snapshots"
 	snapshotPkg "github.com/kwilteam/kwil-db/pkg/snapshots"
-=======
 	"github.com/kwilteam/kwil-db/pkg/modules/validators"
->>>>>>> c19dc4b8
 	"github.com/kwilteam/kwil-db/pkg/sql"
 	vmgr "github.com/kwilteam/kwil-db/pkg/validators"
 
@@ -99,21 +96,20 @@
 	// datasets module
 	datasetsModule := buildDatasetsModule(d, e, accs)
 
-<<<<<<< HEAD
-	snapshotModule := buildSnapshotModule(d)
-
-	bootstrapperModule := buildBootstrapModule(d)
-	// TODO: add validator module and atomic committer
-	abciApp := buildAbci(d, datasetsModule, nil, nil, snapshotModule, bootstrapperModule)
-=======
-	// validator updater and store
+  // validator updater and store
 	vstore := buildValidatorManager(d)
 
 	// validator module
 	validatorModule := buildValidatorModule(d, accs, vstore)
-
-	abciApp := buildAbci(d, datasetsModule, validatorModule, nil)
->>>>>>> c19dc4b8
+  
+  // Snapshots module
+	snapshotModule := buildSnapshotModule(d)
+
+  // Bootstrapper module
+	bootstrapperModule := buildBootstrapModule(d)
+  
+	// TODO: add validator module and atomic committer
+	abciApp := buildAbci(d, datasetsModule, validatorModule, nil, snapshotModule, bootstrapperModule)
 
 	cometBftNode, err := newCometNode(abciApp, d.cfg)
 	if err != nil {
