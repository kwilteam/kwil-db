package repository

import (
	"context"
	"database/sql"
<<<<<<< HEAD
	depositTypes "kwil/internal/pkg/deposits/types"
	gen2 "kwil/internal/repository/gen"
=======
	"fmt"
	"kwil/internal/repository/gen"
>>>>>>> 91b96b9c
	escrowTypes "kwil/pkg/contracts/escrow/types"
	"strings"
)

type ChainSyncer interface {
	SetHeight(ctx context.Context, chain int32, height int64) error
	GetHeight(ctx context.Context, chain int32) (int64, error)
	GetDepositIdByTx(ctx context.Context, txHash string) (int32, error)
	Deposit(ctx context.Context, deposit *escrowTypes.DepositEvent) error
	CommitDeposits(ctx context.Context, finish int64) error
	ConfirmWithdrawal(ctx context.Context, correlationId string) error
	NewWithdrawal(ctx context.Context, withdrawal *depositTypes.StartWithdrawal) error
	AddTxHashToWithdrawal(ctx context.Context, txHash string, correlationId string) error
}

func (q *queries) SetHeight(ctx context.Context, chain int32, height int64) error {
	return q.gen.SetHeight(ctx, &gen.SetHeightParams{
		Code:   chain,
		Height: height,
	})
}

func (q *queries) GetHeight(ctx context.Context, chain int32) (int64, error) {
	return q.gen.GetHeight(ctx, chain)
}

func (q *queries) GetDepositIdByTx(ctx context.Context, txHash string) (int32, error) {
	return q.gen.GetDepositIdByTx(ctx, txHash)
}

func (q *queries) Deposit(ctx context.Context, deposit *escrowTypes.DepositEvent) error {
	return q.gen.Deposit(ctx, &gen.DepositParams{
		Amount:         deposit.Amount,
		TxHash:         strings.ToLower(deposit.TxHash),
		Height:         deposit.Height,
		AccountAddress: strings.ToLower(deposit.Caller),
	})
}

func (q *queries) CommitDeposits(ctx context.Context, finish int64) error {
	err := q.gen.CommitDeposits(ctx, finish)
	if err != nil {
		return fmt.Errorf("failed to commit deposits: %w", err)
	}

	err = q.gen.DeleteDeposits(ctx, finish)
	if err != nil {
		return fmt.Errorf("failed to delete deposits: %w", err)
	}

	return nil
}

func (q *queries) ConfirmWithdrawal(ctx context.Context, correlationId string) error {
	return q.gen.ConfirmWithdrawal(ctx, correlationId)
}

func (q *queries) NewWithdrawal(ctx context.Context, withdrawal *depositTypes.StartWithdrawal) error {
	return q.gen.NewWithdrawal(ctx, &gen.NewWithdrawalParams{
		CorrelationID:  withdrawal.CorrelationId,
		Amount:         withdrawal.Amount,
		AccountAddress: strings.ToLower(withdrawal.Address),
		Fee:            withdrawal.Fee,
		Expiry:         withdrawal.Expiration,
	})
}

func (q *queries) AddTxHashToWithdrawal(ctx context.Context, txHash string, correlationId string) error {
	return q.gen.AddTxHashToWithdrawal(ctx, &gen.AddTxHashToWithdrawalParams{
		CorrelationID: correlationId,
		TxHash:        sql.NullString{Valid: true, String: strings.ToLower(txHash)},
	})
}

func (q *queries) DeleteDeposits(ctx context.Context, finish int64) error {
	return q.gen.DeleteDeposits(ctx, finish)
}<|MERGE_RESOLUTION|>--- conflicted
+++ resolved
@@ -3,13 +3,9 @@
 import (
 	"context"
 	"database/sql"
-<<<<<<< HEAD
+	"fmt"
 	depositTypes "kwil/internal/pkg/deposits/types"
-	gen2 "kwil/internal/repository/gen"
-=======
-	"fmt"
 	"kwil/internal/repository/gen"
->>>>>>> 91b96b9c
 	escrowTypes "kwil/pkg/contracts/escrow/types"
 	"strings"
 )
