--- conflicted
+++ resolved
@@ -34,34 +34,8 @@
 //TODO: add recovery logic or a registerable recovery handler
 
 // Will create a new WAL based on context.
-<<<<<<< HEAD
-func NewBlockWal(ctx BlockContext) (Wal, error) {
-	return NewBlockWalWithOptions(ctx, nil)
-}
-
-func NewBlockWalWithOptions(ctx BlockContext, walOpts *wal.Options) (Wal, error) {
-	ensureInitialized()
-
-	height := ctx.BlockHeight()
-	if height < 0 {
-		panic("BlockContext::BlockHeight must be >= 0")
-	}
-
-	name := leftZeroPad(uint64(height))
-
-	return NewWal(name, walOpts)
-}
-
-func NewWal(name string, walOpts *wal.Options) (Wal, error) {
-	// Building the string for the path
-	path := path.Join(wip_FOLDER, name)
-
-	// Opening wal
-	innerWal, err := wal.Open(path, walOpts)
-=======
 func Open(path string) *Wal {
 	innerWal, err := wal.Open(path, nil) //need to use walOptions for reader optimization
->>>>>>> 5dc4dab6
 	if err != nil {
 		panic(err)
 	}
@@ -212,28 +186,7 @@
 	return w.wal.Write(currentIndex, data)
 }
 
-<<<<<<< HEAD
-// Function to move the location of the wal. Will automatically create the new directory.
-func (w *Wal) moveSealedLog() error {
-	// Get current WIP file path
-	source := path.Join(wip_FOLDER, w.name)
-
-	// Get WAL file path
-	target := path.Join(wal_FOLDER, w.name)
-
-	// Rename. This does not delete the old directory
-	err := os.Rename(source, target)
-	if err != nil {
-		return err
-	}
-
-	return nil
-}
-
-func newLogPrefix(mByte uint8, msgType uint16) []byte {
-=======
 func newLogPrefix(mByte uint8, msgType uint8) []byte {
->>>>>>> 5dc4dab6
 	var m []byte
 	m = append(m, mByte)
 	m = append(m, uint16ToBytes(msgType)...)
