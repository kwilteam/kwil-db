--- conflicted
+++ resolved
@@ -8,13 +8,8 @@
 	"github.com/ethereum/go-ethereum"
 	"github.com/ethereum/go-ethereum/common"
 	"github.com/kwilteam/kwil-db/internal/config"
-	//kwal "github.com/kwilteam/kwil-db/internal/wal"
+	kwal "github.com/kwilteam/kwil-db/internal/wal"
 	"github.com/rs/zerolog/log"
-<<<<<<< HEAD
-	"math/big"
-	//"path"
-=======
->>>>>>> 8657eef5
 )
 
 type WAL interface{}
@@ -31,20 +26,16 @@
 			height := <-ch
 
 			// Create new WAL here
-<<<<<<< HEAD
-			/*wal, err := kwal.NewWal(path.Join(walPref, height.String()), nil)
-=======
 			wal, err := kwal.Open(path.Join(walPref, height.String()))
->>>>>>> 8657eef5
 			if err != nil {
 				log.Fatal().Err(err).Msg("error creating new wal")
-			}*/
+			}
 
 			// Append BeginBlock
-			/*err = kwal.BeginEthBlock(height)
+			err = wal.BeginEthBlock(height)
 			if err != nil {
 				log.Fatal().Err(err).Msg("error writing BeginEthBlock to wal")
-			}*/
+			}
 
 			addr := common.HexToAddress(config.Conf.ClientChain.DepositContract.Address)
 
@@ -65,8 +56,8 @@
 			for _, vLog := range logs {
 
 				// Append tx hash to wal
-				//hBytes := common.Hex2BytesFixed(vLog.TxHash.Hex(), 32)
-				//err = wal.BeginTransaction(hBytes)
+				hBytes := common.Hex2BytesFixed(vLog.TxHash.Hex(), 32)
+				err = wal.BeginTransaction(hBytes)
 				if err != nil {
 					log.Fatal().Err(err).Msg("error writing BeginTransaction to wal")
 				}
@@ -98,6 +89,17 @@
 				// Send the result through the channel
 				retChan <- em
 			}
+			// Append EndBlock
+			err = wal.EndEthBlock(height)
+			if err != nil {
+				log.Fatal().Err(err).Msg("error writing EndEthBlock to wal")
+			}
+
+			// Close the wal
+			//err = wal.Close()
+			if err != nil {
+				log.Warn().Err(err).Msg("error closing wal")
+			}
 		}
 	}()
 	return retChan
