--- conflicted
+++ resolved
@@ -2,7 +2,6 @@
 
 import (
 	"context"
-	"fmt"
 	"math/big"
 	"sync"
 	"time"
@@ -10,7 +9,6 @@
 	"github.com/ethereum/go-ethereum"
 	"github.com/ethereum/go-ethereum/core/types"
 	"github.com/kwilteam/kwil-db/internal/config"
-	"github.com/rs/zerolog"
 	"github.com/rs/zerolog/log"
 )
 
@@ -27,14 +25,10 @@
 		return nil, err
 	}
 
-<<<<<<< HEAD
-	headerStore := ef.newHeaderQueue(lh)
-=======
 	headerStore := HeaderQueue{
 		queue: []*big.Int{},
 		last:  lh,
 	}
->>>>>>> 7b5449cc
 
 	retChan := make(chan *big.Int, config.Conf.ClientChain.MaxBufferSize)
 
@@ -111,7 +105,9 @@
 				}
 
 			}
-		}
+
+		}
+
 	}()
 
 	return retChan, nil
@@ -130,19 +126,7 @@
 type HeaderQueue struct {
 	queue []*big.Int
 	last  *big.Int
-<<<<<<< HEAD
-	log   *zerolog.Logger
-}
-
-func (ef *EventFeed) newHeaderQueue(height *big.Int) HeaderQueue {
-	return HeaderQueue{
-		queue: collection.NewQueue[*big.Int](),
-		last:  height,
-		log:   ef.log,
-	}
-=======
 	mu    sync.Mutex
->>>>>>> 7b5449cc
 }
 
 func (h *HeaderQueue) append(height *big.Int) {
@@ -150,36 +134,19 @@
 	if !h.isGreaterThanLast(height) {
 		panic("height is not greater than last")
 	}
-<<<<<<< HEAD
-	h.log.Debug().Msgf("appended header to queue %s", height.String())
-}
-
-func (h *HeaderQueue) size() int {
-	return h.queue.Size()
-=======
 	h.queue = append(h.queue, height)
 	h.last = height
 	h.mu.Unlock()
->>>>>>> 7b5449cc
 }
 
 func (h *HeaderQueue) isGreaterThanLast(v *big.Int) bool {
 	return v.Cmp(h.last) > 0
 }
 
-<<<<<<< HEAD
-func (h *HeaderQueue) pollTo(c chan *big.Int) {
-	v, ok := h.queue.Poll()
-	x := new(big.Int).Set(v) //copy
-	if ok {
-		fmt.Println(x)
-		c <- x
-=======
 func (h *HeaderQueue) pop() *big.Int {
 	h.mu.Lock()
 	if len(h.queue) == 0 {
 		return nil
->>>>>>> 7b5449cc
 	}
 	ret := h.queue[0]
 	h.queue = h.queue[1:]
