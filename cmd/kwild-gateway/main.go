--- conflicted
+++ resolved
@@ -3,10 +3,10 @@
 import (
 	"fmt"
 	"kwil/x"
-	"kwil/x/api/service"
 	"kwil/x/cfgx"
 	"kwil/x/messaging/pub"
 	request "kwil/x/request_service"
+	"kwil/x/service/apisvc"
 	"net/http"
 	"os"
 	"regexp"
@@ -49,25 +49,15 @@
 				return err
 			}
 
-<<<<<<< HEAD
 			err = mux.HandlePath(http.MethodGet, "/api/v0/swagger.json", func(w http.ResponseWriter, r *http.Request, pathParams map[string]string) {
-				v0.ServeSwaggerJSON(w, r)
-=======
-			mux.HandlePath(http.MethodGet, "/api/v0/swagger.json", func(w http.ResponseWriter, r *http.Request, pathParams map[string]string) {
 				apipb.ServeSwaggerJSON(w, r)
->>>>>>> cb19f582
 			})
 			if err != nil {
 				return err
 			}
 
-<<<<<<< HEAD
 			err = mux.HandlePath(http.MethodGet, "/swagger/ui", func(w http.ResponseWriter, r *http.Request, pathParams map[string]string) {
-				v0.ServeSwaggerUI(w, r)
-=======
-			mux.HandlePath(http.MethodGet, "/swagger/ui", func(w http.ResponseWriter, r *http.Request, pathParams map[string]string) {
 				apipb.ServeSwaggerUI(w, r)
->>>>>>> cb19f582
 			})
 			if err != nil {
 				return err
@@ -124,7 +114,7 @@
 	// Using NewEmitterSingleClient for now. Once we need
 	// more than one emitter, we will need to create the client
 	// separately and close it on application shutdown.
-	e, err := pub.NewEmitterSingleClient(cfg, service.GetDbRequestSerdes())
+	e, err := pub.NewEmitterSingleClient(cfg, apisvc.GetDbRequestSerdes())
 	if err != nil {
 		return nil, err
 	}
@@ -132,7 +122,7 @@
 	// Not sure where else to inject a service for downstream consumption.
 	// Ignoring the additional function for clearing context for now.
 	fn, _ := x.
-		Injectable(service.DATABASE_EMITTER_ALIAS, e).
+		Injectable(apisvc.DATABASE_EMITTER_ALIAS, e).
 		Include(request.MANAGER_ALIAS, request.GetManager()).
 		AsRequestInjector()
 
