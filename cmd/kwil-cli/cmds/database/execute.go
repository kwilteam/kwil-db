package database

import (
	"fmt"
	"kwil/cmd/kwil-cli/cmds/common/display"
	"kwil/cmd/kwil-cli/config"
	"kwil/pkg/client"
	"kwil/pkg/databases/executables"
	"kwil/pkg/databases/spec"
	"strings"

	"github.com/spf13/cobra"
)

func executeCmd() *cobra.Command {
	var queryName string

	cmd := &cobra.Command{
		Use:   "execute",
		Short: "Execute a query",
		Long: `Execute executes a query against the specified database.  The query name is
specified as a required "--query" flag, and the query parameters as arguments.
In order to specify an parameter, you first need to specify the prameter name, then the parameter value.

For example, if I have a query name "create_user" that takes two arguments: name and age.
I would specify the query as follows:

name satoshi age 32 --query=create_user 

You specify the database to execute this against with the --name flag, and
the owner with the --wner flag.

You can also specify the database by passing the database id with the --dbid flag.

For example:

create_user name satoshi age 32 --database-name mydb --database-owner 0xAfFDC06cF34aFD7D5801A13d48C92AD39609901D

OR

name satoshi age 32 --dbid=x1234 --query=create_user `,
		Args: cobra.MatchAll(func(cmd *cobra.Command, args []string) error {
			// check that args is odd and has at least 3 elements
<<<<<<< HEAD
			if len(args) < 2 || len(args)%2 == 0 {
=======
			if len(args) < 2 || len(args)%2 != 0 {
>>>>>>> 8f151252
				return fmt.Errorf("invalid number of arguments")
			}
			return nil
		}),
		RunE: func(cmd *cobra.Command, args []string) error {
			ctx := cmd.Context()
			clt, err := client.New(ctx, config.Config.Node.KwilProviderRpcUrl,
				client.WithoutServiceConfig(),
			)
			if err != nil {
				return fmt.Errorf("failed to create client: %w", err)
			}

			// if we get an error, it means the user did not specify the database id
			// get the database name and owner
			dbId, err := getSelectedDbid(cmd)
			if err != nil {
				return fmt.Errorf("target database not properly specified: %w", err)
			}

			lowerName := strings.ToLower(queryName)

			qry, err := clt.GetQuerySignature(ctx, dbId, lowerName)
			if err != nil {
				return fmt.Errorf("error getting query signature: %w", err)
			}

			inputs, err := getInputs(qry, args)
			if err != nil {
				return fmt.Errorf("error getting inputs: %w", err)
			}

			ecdsaPk, err := config.GetEcdsaPrivateKey()
			if err != nil {
				return fmt.Errorf("failed to get ecdsa key: %w", err)
			}

			res, err := clt.ExecuteDatabaseById(ctx, dbId, lowerName, inputs, ecdsaPk)
			if err != nil {
				return fmt.Errorf("error executing database: %w", err)
			}

			// print the response
			display.PrintTxResponse(res)

			return nil
		},
	}

	cmd.Flags().StringP(nameFlag, "n", "", "the database name")
	cmd.Flags().StringP(ownerFlag, "o", "", "the database owner")
	cmd.Flags().StringP(dbidFlag, "i", "", "the database id")

	cmd.Flags().StringVarP(&queryName, queryNameFlag, "q", "", "the query name (required)")

	cmd.MarkFlagRequired(queryNameFlag)
	return cmd
}

func getInputs(executable *executables.QuerySignature, args []string) (map[string]*spec.KwilAny, error) {
	if len(args) < 2 || len(args)%2 != 0 {
		return nil, fmt.Errorf("invalid number of arguments")
	}

	stringInputs := make(map[string]string) // maps the arg name to the arg value
	for i := 0; i < len(args); i = i + 2 {
		stringInputs[strings.ToLower(args[i])] = args[i+1]
	}

	return executable.ConvertInputs(stringInputs)
}<|MERGE_RESOLUTION|>--- conflicted
+++ resolved
@@ -25,7 +25,7 @@
 For example, if I have a query name "create_user" that takes two arguments: name and age.
 I would specify the query as follows:
 
-name satoshi age 32 --query=create_user 
+name satoshi age 32 --query=create_user
 
 You specify the database to execute this against with the --name flag, and
 the owner with the --wner flag.
@@ -40,12 +40,8 @@
 
 name satoshi age 32 --dbid=x1234 --query=create_user `,
 		Args: cobra.MatchAll(func(cmd *cobra.Command, args []string) error {
-			// check that args is odd and has at least 3 elements
-<<<<<<< HEAD
-			if len(args) < 2 || len(args)%2 == 0 {
-=======
+			// check that args is even and has at least 2 elements
 			if len(args) < 2 || len(args)%2 != 0 {
->>>>>>> 8f151252
 				return fmt.Errorf("invalid number of arguments")
 			}
 			return nil
