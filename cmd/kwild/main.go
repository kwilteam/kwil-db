package main

import (
	"context"
	"fmt"
	"net"
	"net/http"
	"os"
	"os/signal"
	"strconv"
	"syscall"
	"time"

	"kwil/pkg/types/chain/pricing"
	"kwil/x/chain/auth"
	"kwil/x/chain/config"
	"kwil/x/chain/contracts"
	"kwil/x/chain/crypto"
	"kwil/x/chain/deposits"
	"kwil/x/chain/utils"
	"kwil/x/grpcx"
	"kwil/x/logx"
	"kwil/x/proto/apipb"
	"kwil/x/service/apisvc"

	"github.com/oklog/run"
)

const (
	grpcPortEnv = "KWIL_GRPC_PORT"
	httpPortEnv = "KWIL_HTTP_PORT"
)

func execute(logger logx.Logger) error {
	ctx, cancel := context.WithCancel(context.Background())
	defer cancel()

	// Load Config
	conf, err := config.LoadConfig("kwil_config.json")
	if err != nil {
		return fmt.Errorf("failed to load config: %w", err)
	}

	client, err := config.ConnectChain()
	if err != nil {
		return fmt.Errorf("failed to connect to client chain: %w", err)
	}

	d, err := deposits.Init(ctx, conf, client)
	if err != nil {
		return fmt.Errorf("failed to initialize deposits: %w", err)
	}

	defer d.Store.Close()

	kr, err := crypto.NewKeyring(conf)
	if err != nil {
		return fmt.Errorf("failed to create keyring: %w", err)
	}

	acc, err := kr.GetDefaultAccount()
	if err != nil {
		return fmt.Errorf("failed to get default account: %w", err)
	}
	a := auth.NewAuth(conf, acc)
	a.Client.AuthAll()

	ppath := conf.GetPricePath()
	pbytes, err := utils.LoadFileFromRoot(ppath)
	if err != nil {
		return fmt.Errorf("failed to load pricing config: %w", err)
	}

	p, err := pricing.New(pbytes)
	if err != nil {
		return fmt.Errorf("failed to initialize pricing: %w", err)
	}

<<<<<<< HEAD
	c, err := contracts.NewContractClient(acc, client, conf.ClientChain.DepositContract.Address, strconv.Itoa(conf.ClientChain.ChainID))
	if err != nil {
		return fmt.Errorf("failed to initialize contract client: %w", err)
	}

	serv := service.NewService(d.Store, p, c)
	httpHandler := handler.New(logger, a.Authenticator)
=======
	serv := apisvc.New(d.Store, p)
	httpHandler := apisvc.NewHandler(logger, a.Authenticator)
>>>>>>> cb19f582

	return serve(logger, httpHandler, serv)
}

func serve(logger logx.Logger, httpHandler http.Handler, srv apipb.KwilServiceServer) error {
	var g run.Group

	listener, err := net.Listen("tcp", "0.0.0.0:50051")
	if err != nil {
		return fmt.Errorf("failed to listen: %w", err)
	}

	g.Add(func() error {
		grpcServer := grpcx.NewServer(logger)
		apipb.RegisterKwilServiceServer(grpcServer, srv)
		return grpcServer.Serve(listener)
	}, func(error) {
		listener.Close()
	})

	httpServer := http.Server{
		Addr:    ":8080",
		Handler: httpHandler,
	}
	g.Add(func() error {
		return httpServer.ListenAndServe()
	}, func(error) {
		ctx, cancel := context.WithTimeout(context.Background(), 5*time.Second)
		defer cancel()
		_ = httpServer.Shutdown(ctx)
	})

	cancelInterrupt := make(chan struct{})
	g.Add(func() error {
		c := make(chan os.Signal, 1)
		signal.Notify(c, syscall.SIGINT, syscall.SIGTERM)
		select {
		case sig := <-c:
			return fmt.Errorf("received signal %s", sig)
		case <-cancelInterrupt:
			return nil
		}
	}, func(error) {
		close(cancelInterrupt)
	})

	return g.Run()
}

func main() {
	logger := logx.New()

	if err := execute(logger); err != nil {
		logger.Sugar().Error(err)
	}
}<|MERGE_RESOLUTION|>--- conflicted
+++ resolved
@@ -24,11 +24,6 @@
 	"kwil/x/service/apisvc"
 
 	"github.com/oklog/run"
-)
-
-const (
-	grpcPortEnv = "KWIL_GRPC_PORT"
-	httpPortEnv = "KWIL_HTTP_PORT"
 )
 
 func execute(logger logx.Logger) error {
@@ -76,18 +71,13 @@
 		return fmt.Errorf("failed to initialize pricing: %w", err)
 	}
 
-<<<<<<< HEAD
 	c, err := contracts.NewContractClient(acc, client, conf.ClientChain.DepositContract.Address, strconv.Itoa(conf.ClientChain.ChainID))
 	if err != nil {
 		return fmt.Errorf("failed to initialize contract client: %w", err)
 	}
 
-	serv := service.NewService(d.Store, p, c)
-	httpHandler := handler.New(logger, a.Authenticator)
-=======
-	serv := apisvc.New(d.Store, p)
+	serv := apisvc.NewService(d.Store, p, c)
 	httpHandler := apisvc.NewHandler(logger, a.Authenticator)
->>>>>>> cb19f582
 
 	return serve(logger, httpHandler, serv)
 }
