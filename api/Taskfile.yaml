--- conflicted
+++ resolved
@@ -1,113 +1,6 @@
 version: '3'
 
 tasks:
-  compile:all:
-    desc: Compiles all protobufs
-    cmds:
-      - |
-        protoc -I ./proto \
-        --go_out=. --go_opt module=kwil \
-        --go-grpc_out=. --go-grpc_opt module=kwil \
-        --grpc-gateway_out=. --grpc-gateway_opt module=kwil --grpc-gateway_opt generate_unbound_methods=true \
-        --openapiv2_out=. --openapiv2_opt allow_merge=true --openapiv2_opt merge_file_name=api/openapi-spec/api/v0/api \
-        proto/kwil/common/v0/*.proto \
-        proto/kwil/account/v0/*.proto \
-        proto/kwil/pricing/v0/*.proto \
-        proto/kwil/config/v0/*.proto \
-        proto/kwil/tx/v0/*.proto
-    sources:
-      - proto/kwil/common/v0/*.proto \
-      - proto/kwil/account/v0/*.proto \
-      - proto/kwil/pricing/v0/*.proto \
-      - proto/kwil/config/v0/*.proto \
-      - proto/kwil/tx/v0/*.proto
-    generates:
-      - protobuf/account/v0
-      - protobuf/common/v0
-      - protobuf/pricing/v0
-      - protobuf/config/v0
-      - protobuf/tx/v0
-
-  compile:account:
-    desc: Compiles the protobuf for the Account Service
-    deps:
-      - compile:common
-    cmds:
-      - |
-        protoc -I api/protobuf \
-        --go_out=. --go_opt module=kwil \
-        --go-grpc_out=. --go-grpc_opt module=kwil \
-        --grpc-gateway_out=. --grpc-gateway_opt module=kwil --grpc-gateway_opt generate_unbound_methods=true \
-        api/protobuf/kwil/account/v0/*.proto
-    sources:
-      - api/protobuf/kwil/account/v0/*.proto
-    generates:
-      - api/protobuf/kwil/account/v0/gen/go/*
-
-  compile:pricing:
-    desc: Compiles the protobuf for the Pricing Service
-    deps:
-      - compile:common
-    cmds:
-      - |
-        protoc -I api/protobuf \
-        --go_out=. --go_opt module=kwil \
-        --go-grpc_out=. --go-grpc_opt module=kwil \
-        --grpc-gateway_out=. --grpc-gateway_opt module=kwil --grpc-gateway_opt generate_unbound_methods=true \
-        api/protobuf/kwil/pricing/v0/*.proto
-    sources:
-      - api/protobuf/kwil/pricing/v0/*.proto
-    generates:
-      - api/protobuf/kwil/pricing/v0/gen/go/*
-
-  compile:config:
-    desc: Compiles the protobuf for Configuration service
-    deps:
-      - compile:common
-    cmds:
-      - |
-        protoc -I api/protobuf \
-        --go_out=. --go_opt module=kwil \
-        --go-grpc_out=. --go-grpc_opt module=kwil \
-        --grpc-gateway_out=. --grpc-gateway_opt module=kwil --grpc-gateway_opt generate_unbound_methods=true \
-        api/protobuf/kwil/configuration/v0/*.proto
-    sources:
-      - api/protobuf/kwil/configuration/v0/*.proto
-    generates:
-      - api/protobuf/kwil/configuration/v0/gen/go/*
-
-  compile:tx:
-    desc: Compiles the protobuf for Tx service
-    deps:
-      - compile:common
-    cmds:
-      - |
-        protoc -I api/protobuf \
-        --go_out=. --go_opt module=kwil \
-        --go-grpc_out=. --go-grpc_opt module=kwil \
-        --grpc-gateway_out=. --grpc-gateway_opt module=kwil --grpc-gateway_opt generate_unbound_methods=true \
-        api/protobuf/kwil/tx/v0/*.proto
-    sources:
-      - api/protobuf/kwil/tx/v0/*.proto
-    generates:
-      - api/protobuf/kwil/tx/v0/gen/go/*
-
-  compile:common:
-    desc: Compiles common protobufs
-    cmds:
-      - |
-        protoc -I api/protobuf \
-        --go_out=. --go_opt module=kwil \
-        --go-grpc_out=. --go-grpc_opt module=kwil \
-        api/protobuf/kwil/common/v0/*.proto
-    sources:
-      - api/protobuf/kwil/common/v0/*.proto
-    generates:
-<<<<<<< HEAD
-      - api/protobuf/kwil/common/v0/gen/go/*
-=======
-      - api/protobuf/kwil/common/v0/gen/go/*
-
   gen:openapi:
     desc: Generates the OpenAPI spec
     cmds:
@@ -124,15 +17,19 @@
       - api/protobuf/kwil/*/v0/gen/go/*
       - api/openapi-spec/api/v0/*
 
-  compile:tspb:
-    desc: Compiles protobufs to typescript
+  ## Compile all protobufs
+  compile:all:
+    desc: Compiles all protobufs
     cmds:
       - |
-        mkdir -p x/proto
-        protoc -I proto \
-        --grpc-gateway-ts_out=. proto/kwil/txsvc/*.proto
+        protoc -I ./proto \
+        --go_out=. --go_opt module=kwil \
+        --go-grpc_out=. --go-grpc_opt module=kwil \
+        --grpc-gateway_out=. --grpc-gateway_opt module=kwil --grpc-gateway_opt generate_unbound_methods=true \
+        --openapiv2_out=. --openapiv2_opt allow_merge=true --openapiv2_opt merge_file_name=api/openapi-spec/api/v0/api \
+        proto/kwil/*/v0/*.proto
     sources:
-      - proto/kwil/txsvc/*.proto
+      - proto/kwil/*/v0/*.proto
     generates:
-      - ts/*
->>>>>>> 91b96b9c
+      - protobuf/*/v0/*
+      - api/openapi-spec/api/v0/*