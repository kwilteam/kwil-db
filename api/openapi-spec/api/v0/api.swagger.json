--- conflicted
+++ resolved
@@ -1,11 +1,7 @@
 {
   "swagger": "2.0",
   "info": {
-<<<<<<< HEAD
-    "title": "kwil/common/v0/account.proto",
-=======
     "title": "kwil/account/v0/service.proto",
->>>>>>> 91b96b9c
     "version": "version not set"
   },
   "tags": [
@@ -13,21 +9,12 @@
       "name": "AccountService"
     },
     {
-<<<<<<< HEAD
-      "name": "PricingService"
-    },
-    {
-      "name": "ConfigService"
-    },
-    {
-=======
       "name": "ConfigService"
     },
     {
       "name": "PricingService"
     },
     {
->>>>>>> 91b96b9c
       "name": "TxService"
     }
   ],
@@ -45,11 +32,7 @@
           "200": {
             "description": "A successful response.",
             "schema": {
-<<<<<<< HEAD
               "$ref": "#/definitions/txGetAddressResponse"
-=======
-              "$ref": "#/definitions/v0GetAddressResponse"
->>>>>>> 91b96b9c
             }
           },
           "default": {
@@ -71,11 +54,7 @@
           "200": {
             "description": "A successful response.",
             "schema": {
-<<<<<<< HEAD
               "$ref": "#/definitions/txBroadcastResponse"
-=======
-              "$ref": "#/definitions/v0BroadcastResponse"
->>>>>>> 91b96b9c
             }
           },
           "default": {
@@ -91,11 +70,7 @@
             "in": "body",
             "required": true,
             "schema": {
-<<<<<<< HEAD
               "$ref": "#/definitions/txBroadcastRequest"
-=======
-              "$ref": "#/definitions/v0BroadcastRequest"
->>>>>>> 91b96b9c
             }
           }
         ],
@@ -104,9 +79,6 @@
         ]
       }
     },
-<<<<<<< HEAD
-    "/api/v0/config/fundingpool": {
-=======
     "/api/v0/config": {
       "get": {
         "operationId": "ConfigService_GetAll",
@@ -114,7 +86,7 @@
           "200": {
             "description": "A successful response.",
             "schema": {
-              "$ref": "#/definitions/v0GetCfgResponse"
+              "$ref": "#/definitions/configGetCfgResponse"
             }
           },
           "default": {
@@ -130,18 +102,13 @@
       }
     },
     "/api/v0/config/funding": {
->>>>>>> 91b96b9c
       "get": {
         "operationId": "ConfigService_GetFunding",
         "responses": {
           "200": {
             "description": "A successful response.",
             "schema": {
-<<<<<<< HEAD
-              "$ref": "#/definitions/configGetFundingPoolResponse"
-=======
-              "$ref": "#/definitions/v0GetFundingCfgResponse"
->>>>>>> 91b96b9c
+              "$ref": "#/definitions/configGetFundingCfgResponse"
             }
           },
           "default": {
@@ -163,11 +130,7 @@
           "200": {
             "description": "A successful response.",
             "schema": {
-<<<<<<< HEAD
               "$ref": "#/definitions/txPongResponse"
-=======
-              "$ref": "#/definitions/v0PongResponse"
->>>>>>> 91b96b9c
             }
           },
           "default": {
@@ -197,11 +160,7 @@
           "200": {
             "description": "A successful response.",
             "schema": {
-<<<<<<< HEAD
               "$ref": "#/definitions/pricingEstimateResponse"
-=======
-              "$ref": "#/definitions/v0EstimateResponse"
->>>>>>> 91b96b9c
             }
           },
           "default": {
@@ -217,11 +176,7 @@
             "in": "body",
             "required": true,
             "schema": {
-<<<<<<< HEAD
               "$ref": "#/definitions/pricingEstimateRequest"
-=======
-              "$ref": "#/definitions/v0EstimateRequest"
->>>>>>> 91b96b9c
             }
           }
         ],
@@ -237,11 +192,7 @@
           "200": {
             "description": "A successful response.",
             "schema": {
-<<<<<<< HEAD
               "$ref": "#/definitions/txValidateSchemaResponse"
-=======
-              "$ref": "#/definitions/v0ValidateSchemaResponse"
->>>>>>> 91b96b9c
             }
           },
           "default": {
@@ -257,11 +208,7 @@
             "in": "body",
             "required": true,
             "schema": {
-<<<<<<< HEAD
               "$ref": "#/definitions/txValidateSchemaRequest"
-=======
-              "$ref": "#/definitions/v0ValidateSchemaRequest"
->>>>>>> 91b96b9c
             }
           }
         ],
@@ -277,11 +224,7 @@
           "200": {
             "description": "A successful response.",
             "schema": {
-<<<<<<< HEAD
               "$ref": "#/definitions/accountsGetAccountResponse"
-=======
-              "$ref": "#/definitions/v0GetAccountResponse"
->>>>>>> 91b96b9c
             }
           },
           "default": {
@@ -304,24 +247,14 @@
         ]
       }
     },
-<<<<<<< HEAD
     "/api/v0/{id}/queries": {
       "get": {
         "operationId": "TxService_GetQueries",
-=======
-    "/api/v0/{id}/executables": {
-      "get": {
-        "operationId": "TxService_GetExecutablesById",
->>>>>>> 91b96b9c
-        "responses": {
-          "200": {
-            "description": "A successful response.",
-            "schema": {
-<<<<<<< HEAD
+        "responses": {
+          "200": {
+            "description": "A successful response.",
+            "schema": {
               "$ref": "#/definitions/txGetQueriesResponse"
-=======
-              "$ref": "#/definitions/v0GetExecutablesResponse"
->>>>>>> 91b96b9c
             }
           },
           "default": {
@@ -346,20 +279,12 @@
     },
     "/api/v0/{id}/schema": {
       "get": {
-<<<<<<< HEAD
         "operationId": "TxService_GetSchema",
-=======
-        "operationId": "TxService_GetSchemaById",
->>>>>>> 91b96b9c
-        "responses": {
-          "200": {
-            "description": "A successful response.",
-            "schema": {
-<<<<<<< HEAD
+        "responses": {
+          "200": {
+            "description": "A successful response.",
+            "schema": {
               "$ref": "#/definitions/txGetSchemaResponse"
-=======
-              "$ref": "#/definitions/v0GetSchemaResponse"
->>>>>>> 91b96b9c
             }
           },
           "default": {
@@ -389,10 +314,7 @@
           "200": {
             "description": "A successful response.",
             "schema": {
-<<<<<<< HEAD
               "$ref": "#/definitions/txListDatabasesResponse"
-=======
-              "$ref": "#/definitions/v0ListDatabasesResponse"
             }
           },
           "default": {
@@ -408,82 +330,6 @@
             "in": "path",
             "required": true,
             "type": "string"
-          }
-        ],
-        "tags": [
-          "TxService"
-        ]
-      }
-    },
-    "/api/v0/{owner}/{name}/executables": {
-      "get": {
-        "operationId": "TxService_GetExecutables",
-        "responses": {
-          "200": {
-            "description": "A successful response.",
-            "schema": {
-              "$ref": "#/definitions/v0GetExecutablesResponse"
-            }
-          },
-          "default": {
-            "description": "An unexpected error response.",
-            "schema": {
-              "$ref": "#/definitions/rpcStatus"
-            }
-          }
-        },
-        "parameters": [
-          {
-            "name": "owner",
-            "in": "path",
-            "required": true,
-            "type": "string"
-          },
-          {
-            "name": "name",
-            "in": "path",
-            "required": true,
-            "type": "string"
-          }
-        ],
-        "tags": [
-          "TxService"
-        ]
-      }
-    },
-    "/api/v0/{owner}/{name}/schema": {
-      "get": {
-        "operationId": "TxService_GetSchema",
-        "responses": {
-          "200": {
-            "description": "A successful response.",
-            "schema": {
-              "$ref": "#/definitions/v0GetSchemaResponse"
->>>>>>> 91b96b9c
-            }
-          },
-          "default": {
-            "description": "An unexpected error response.",
-            "schema": {
-              "$ref": "#/definitions/rpcStatus"
-            }
-          }
-        },
-        "parameters": [
-          {
-            "name": "owner",
-            "in": "path",
-            "required": true,
-            "type": "string"
-<<<<<<< HEAD
-=======
-          },
-          {
-            "name": "name",
-            "in": "path",
-            "required": true,
-            "type": "string"
->>>>>>> 91b96b9c
           }
         ],
         "tags": [
@@ -857,16 +703,31 @@
         }
       }
     },
-    "configGetFundingPoolResponse": {
+    "configGetCfgResponse": {
+      "type": "object",
+      "properties": {
+        "funding": {
+          "$ref": "#/definitions/configGetFundingCfgResponse"
+        }
+      }
+    },
+    "configGetFundingCfgResponse": {
       "type": "object",
       "properties": {
         "chainCode": {
-          "type": "string"
+          "type": "string",
+          "format": "int64"
         },
         "validatorAccount": {
           "type": "string"
         },
         "poolAddress": {
+          "type": "string"
+        },
+        "tokenAddress": {
+          "type": "string"
+        },
+        "tokenName": {
           "type": "string"
         }
       }
@@ -914,7 +775,6 @@
         }
       }
     },
-<<<<<<< HEAD
     "txBroadcastRequest": {
       "type": "object",
       "properties": {
@@ -977,15 +837,6 @@
       "type": "object",
       "properties": {
         "message": {
-=======
-    "v0Account": {
-      "type": "object",
-      "properties": {
-        "address": {
-          "type": "string"
-        },
-        "balance": {
->>>>>>> 91b96b9c
           "type": "string"
         }
       }
@@ -1004,532 +855,8 @@
         "valid": {
           "type": "boolean"
         },
-<<<<<<< HEAD
         "error": {
-=======
-        "spent": {
-          "type": "string"
-        },
-        "nonce": {
-          "type": "string",
-          "format": "int64"
-        }
-      }
-    },
-    "v0Arg": {
-      "type": "object",
-      "properties": {
-        "position": {
-          "type": "integer",
-          "format": "int64"
-        },
-        "static": {
-          "type": "boolean"
-        },
-        "name": {
-          "type": "string"
-        },
-        "value": {
->>>>>>> 91b96b9c
-          "type": "string"
-        },
-        "type": {
-          "$ref": "#/definitions/v0DataType"
-        },
-        "modifier": {
-          "$ref": "#/definitions/v0ModifierType"
-        }
-      }
-    },
-    "v0Attribute": {
-      "type": "object",
-      "properties": {
-        "type": {
-          "$ref": "#/definitions/v0AttributeType"
-        },
-        "value": {
-          "type": "string",
-          "format": "byte"
-        }
-      }
-    },
-    "v0AttributeType": {
-      "type": "string",
-      "enum": [
-        "BEGIN_ATTRIBUTE_TYPES",
-        "INVALID_ATTRIBUTE",
-        "PRIMARY_KEY",
-        "UNIQUE",
-        "NOT_NULL",
-        "DEFAULT",
-        "MIN",
-        "MAX",
-        "MIN_LENGTH",
-        "MAX_LENGTH"
-      ],
-      "default": "BEGIN_ATTRIBUTE_TYPES"
-    },
-    "v0BroadcastRequest": {
-      "type": "object",
-      "properties": {
-        "tx": {
-          "$ref": "#/definitions/v0Tx"
-        }
-      }
-    },
-    "v0BroadcastResponse": {
-      "type": "object",
-      "properties": {
-        "hash": {
-          "type": "string",
-          "format": "byte"
-        },
-        "fee": {
-          "type": "string"
-        }
-      }
-    },
-    "v0Column": {
-      "type": "object",
-      "properties": {
-        "name": {
-          "type": "string"
-        },
-        "type": {
-          "$ref": "#/definitions/v0DataType"
-        },
-        "attributes": {
-          "type": "array",
-          "items": {
-            "$ref": "#/definitions/v0Attribute"
-          }
-        }
-      }
-    },
-    "v0ComparisonOperator": {
-      "type": "string",
-      "enum": [
-        "BEGIN_OPERATOR_TYPES",
-        "OPERATOR_INVALID",
-        "OPERATOR_EQUAL",
-        "OPERATOR_NOT_EQUAL",
-        "OPERATOR_GREATER_THAN",
-        "OPERATOR_GREATER_THAN_OR_EQUAL",
-        "OPERATOR_LESS_THAN",
-        "OPERATOR_LESS_THAN_OR_EQUAL"
-      ],
-      "default": "BEGIN_OPERATOR_TYPES"
-    },
-    "v0DataType": {
-      "type": "string",
-      "enum": [
-        "BEGIN_DATA_TYPES",
-        "INVALID_TYPE",
-        "NULL",
-        "STRING",
-        "INT32",
-        "INT64",
-        "BOOLEAN"
-      ],
-      "default": "BEGIN_DATA_TYPES"
-    },
-    "v0Database": {
-      "type": "object",
-      "properties": {
-        "name": {
-          "type": "string"
-        },
-        "owner": {
-          "type": "string"
-        },
-        "tables": {
-          "type": "array",
-          "items": {
-            "$ref": "#/definitions/v0Table"
-          }
-        },
-        "sqlQueries": {
-          "type": "array",
-          "items": {
-            "$ref": "#/definitions/v0SQLQuery"
-          }
-        },
-        "roles": {
-          "type": "array",
-          "items": {
-            "$ref": "#/definitions/v0Role"
-          }
-        },
-        "indexes": {
-          "type": "array",
-          "items": {
-            "$ref": "#/definitions/v0Index"
-          }
-        }
-      }
-    },
-    "v0EstimateRequest": {
-      "type": "object",
-      "properties": {
-        "tx": {
-          "$ref": "#/definitions/v0Tx"
-        }
-      }
-    },
-    "v0EstimateResponse": {
-      "type": "object",
-      "properties": {
-        "cost": {
-          "type": "string"
-        }
-      }
-    },
-    "v0Executable": {
-      "type": "object",
-      "properties": {
-        "name": {
-          "type": "string"
-        },
-        "statement": {
-          "type": "string"
-        },
-        "userInputs": {
-          "type": "array",
-          "items": {
-            "$ref": "#/definitions/v0UserInput"
-          }
-        },
-        "args": {
-          "type": "array",
-          "items": {
-            "$ref": "#/definitions/v0Arg"
-          }
-        }
-      }
-    },
-    "v0GetAccountResponse": {
-      "type": "object",
-      "properties": {
-        "account": {
-          "$ref": "#/definitions/v0Account"
-        }
-      }
-    },
-    "v0GetAddressResponse": {
-      "type": "object",
-      "properties": {
-        "address": {
-          "type": "string"
-        }
-      }
-    },
-    "v0GetCfgResponse": {
-      "type": "object",
-      "properties": {
-        "funding": {
-          "$ref": "#/definitions/v0GetFundingCfgResponse"
-        }
-      }
-    },
-    "v0GetExecutablesResponse": {
-      "type": "object",
-      "properties": {
-        "executables": {
-          "type": "array",
-          "items": {
-            "$ref": "#/definitions/v0Executable"
-          }
-        }
-      }
-    },
-    "v0GetFundingCfgResponse": {
-      "type": "object",
-      "properties": {
-        "chainCode": {
-          "type": "string",
-          "format": "int64"
-        },
-        "validatorAccount": {
-          "type": "string"
-        },
-        "poolAddress": {
-          "type": "string"
-        },
-        "tokenAddress": {
-          "type": "string"
-        },
-        "tokenName": {
-          "type": "string"
-        }
-      }
-    },
-    "v0GetSchemaResponse": {
-      "type": "object",
-      "properties": {
-        "database": {
-          "$ref": "#/definitions/v0Database"
-        }
-      }
-    },
-    "v0Index": {
-      "type": "object",
-      "properties": {
-        "name": {
-          "type": "string"
-        },
-        "table": {
-          "type": "string"
-        },
-        "columns": {
-          "type": "array",
-          "items": {
-            "type": "string"
-          }
-        },
-        "using": {
-          "$ref": "#/definitions/v0IndexType"
-        }
-      }
-    },
-    "v0IndexType": {
-      "type": "string",
-      "enum": [
-        "BEGIN_INDEX_TYPES",
-        "INVALID_INDEX",
-        "BTREE"
-      ],
-      "default": "BEGIN_INDEX_TYPES"
-    },
-    "v0ListDatabasesResponse": {
-      "type": "object",
-      "properties": {
-        "databases": {
-          "type": "array",
-          "items": {
-            "type": "string"
-          }
-        }
-      }
-    },
-    "v0ModifierType": {
-      "type": "string",
-      "enum": [
-        "NO_MODIFIER",
-        "INVALID_MODIFIER",
-        "CALLER"
-      ],
-      "default": "NO_MODIFIER"
-    },
-    "v0Parameter": {
-      "type": "object",
-      "properties": {
-        "name": {
-          "type": "string"
-        },
-        "column": {
-          "type": "string"
-        },
-        "static": {
-          "type": "boolean"
-        },
-        "value": {
-          "type": "string"
-        },
-        "modifier": {
-          "$ref": "#/definitions/v0ModifierType"
-        }
-      }
-    },
-    "v0PayloadType": {
-      "type": "string",
-      "enum": [
-        "BEGIN_PAYLOAD_TYPES",
-        "INVALID_PAYLOAD_TYPE",
-        "DEPLOY_DATABASE",
-        "MODIFY_DATABASE",
-        "DELETE_DATABASE",
-        "EXECUTE_QUERY",
-        "WITHDRAW"
-      ],
-      "default": "BEGIN_PAYLOAD_TYPES"
-    },
-    "v0PongResponse": {
-      "type": "object",
-      "properties": {
-        "message": {
-          "type": "string"
-        }
-      }
-    },
-    "v0QueryType": {
-      "type": "string",
-      "enum": [
-        "BEGIN_QUERY_TYPES",
-        "QUERY_INVALID",
-        "QUERY_INSERT",
-        "QUERY_UPDATE",
-        "QUERY_DELETE"
-      ],
-      "default": "BEGIN_QUERY_TYPES"
-    },
-    "v0Role": {
-      "type": "object",
-      "properties": {
-        "name": {
-          "type": "string"
-        },
-        "default": {
-          "type": "boolean"
-        },
-        "permissions": {
-          "type": "array",
-          "items": {
-            "type": "string"
-          }
-        }
-      }
-    },
-    "v0SQLQuery": {
-      "type": "object",
-      "properties": {
-        "name": {
-          "type": "string"
-        },
-        "type": {
-          "$ref": "#/definitions/v0QueryType"
-        },
-        "table": {
-          "type": "string"
-        },
-        "parameters": {
-          "type": "array",
-          "items": {
-            "$ref": "#/definitions/v0Parameter"
-          }
-        },
-        "where": {
-          "type": "array",
-          "items": {
-            "$ref": "#/definitions/v0WhereClause"
-          }
-        }
-      }
-    },
-    "v0Signature": {
-      "type": "object",
-      "properties": {
-        "signatureBytes": {
-          "type": "string",
-          "format": "byte"
-        },
-        "signatureType": {
-          "$ref": "#/definitions/v0SignatureType"
-        }
-      }
-    },
-    "v0SignatureType": {
-      "type": "string",
-      "enum": [
-        "INVALID_SINATURE_TYPE",
-        "PK_SECP256K1_UNCOMPRESSED",
-        "ACCOUNT_SECP256K1_UNCOMPRESSED",
-        "END_SIGNATURE_TYPE"
-      ],
-      "default": "INVALID_SINATURE_TYPE"
-    },
-    "v0Table": {
-      "type": "object",
-      "properties": {
-        "name": {
-          "type": "string"
-        },
-        "columns": {
-          "type": "array",
-          "items": {
-            "$ref": "#/definitions/v0Column"
-          }
-        }
-      }
-    },
-    "v0Tx": {
-      "type": "object",
-      "properties": {
-        "hash": {
-          "type": "string",
-          "format": "byte"
-        },
-        "payloadType": {
-          "$ref": "#/definitions/v0PayloadType"
-        },
-        "payload": {
-          "type": "string",
-          "format": "byte"
-        },
-        "nonce": {
-          "type": "string",
-          "format": "int64"
-        },
-        "signature": {
-          "$ref": "#/definitions/v0Signature"
-        },
-        "fee": {
-          "type": "string"
-        },
-        "sender": {
-          "type": "string"
-        }
-      }
-    },
-    "v0UserInput": {
-      "type": "object",
-      "properties": {
-        "name": {
-          "type": "string"
-        },
-        "value": {
-          "type": "string"
-        }
-      }
-    },
-    "v0ValidateSchemaRequest": {
-      "type": "object",
-      "properties": {
-        "schema": {
-          "$ref": "#/definitions/v0Database"
-        }
-      }
-    },
-    "v0ValidateSchemaResponse": {
-      "type": "object",
-      "properties": {
-        "valid": {
-          "type": "boolean"
-        },
-        "error": {
-          "type": "string"
-        }
-      }
-    },
-    "v0WhereClause": {
-      "type": "object",
-      "properties": {
-        "name": {
-          "type": "string"
-        },
-        "column": {
-          "type": "string"
-        },
-        "static": {
-          "type": "boolean"
-        },
-        "value": {
-          "type": "string"
-        },
-        "modifier": {
-          "$ref": "#/definitions/v0ModifierType"
-        },
-        "operator": {
-          "$ref": "#/definitions/v0ComparisonOperator"
+          "type": "string"
         }
       }
     }
